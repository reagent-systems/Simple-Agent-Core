"""
SimpleAgent - A minimalist AI agent framework

This script implements a simple AI agent that can perform basic operations
through function calling. It supports both OpenAI API and LM-Studio for local models.
"""

import os
import sys
import json
import time
import argparse
import logging
import uuid
from typing import List, Dict, Any, Optional, Callable

# Set up basic logging configuration
logging.basicConfig(level=logging.INFO, format='%(asctime)s - %(name)s - %(levelname)s - %(message)s')

# Import commands package
import commands
from commands import REGISTERED_COMMANDS, COMMAND_SCHEMAS

# Import core modules
from core.agent import SimpleAgent
<<<<<<< HEAD
from core.config import OPENAI_API_KEY, MAX_STEPS, API_PROVIDER, API_BASE_URL
=======
from core.config import OPENAI_API_KEY, MAX_STEPS
from core.version import AGENT_VERSION
>>>>>>> a490ba7a

# Initialize commands
commands.init()

# Check for proper configuration based on API provider
if API_PROVIDER == "lmstudio":
    if not API_BASE_URL:
        logging.error("Error: API_BASE_URL environment variable not set for LM-Studio provider.")
        logging.info("Please set API_BASE_URL to your LM-Studio endpoint (e.g., http://192.168.0.2:1234/v1)")
        logging.info("You can set it in a .env file or in your environment variables.")
        sys.exit(1)
    logging.info(f"Using LM-Studio provider at: {API_BASE_URL}")
elif API_PROVIDER == "openai":
    if not OPENAI_API_KEY:
        logging.error("Error: OPENAI_API_KEY environment variable not set for OpenAI provider.")
        logging.info("Please set it in a .env file or in your environment variables.")
        sys.exit(1)
    logging.info("Using OpenAI provider")
else:
    logging.error(f"Error: Unknown API_PROVIDER '{API_PROVIDER}'. Supported providers: 'openai', 'lmstudio'")
    sys.exit(1)


def main():
    # Set up argument parser
    parser = argparse.ArgumentParser(description='SimpleAgent - An AI agent that can perform tasks')
    # Add flags first to prevent instruction from being consumed as a flag value
    parser.add_argument('-a', '--auto', type=int, nargs='?', const=10, default=0,
                      help='Auto-continue for N steps (default: 10 if no number provided)')
    parser.add_argument('-m', '--max-steps', type=int, default=10,
                      help='Maximum number of steps to run (default: 10)')
    parser.add_argument('instruction', nargs='+', help='The instruction for the AI agent')
    
    # Parse arguments
    args = parser.parse_args()
    
    # Join the instruction parts back together
    instruction = ' '.join(args.instruction)
    
    # Ensure max_steps is at least as large as auto_continue
    max_steps = max(args.max_steps, args.auto) if args.auto > 0 else args.max_steps

    # Create a unique output directory for this run
    base_output_dir = os.path.abspath('output')
    if not os.path.exists(base_output_dir):
        os.makedirs(base_output_dir)
    run_id = str(uuid.uuid4())[:8]
    version_folder = 'v' + '_'.join(AGENT_VERSION.lstrip('v').split('.'))
    run_output_dir = os.path.join(base_output_dir, f"{version_folder}_{run_id}")
    os.makedirs(run_output_dir, exist_ok=True)

    # Initialize and run the agent with the unique output directory
    agent = SimpleAgent(output_dir=run_output_dir)
    agent.run(instruction, max_steps=max_steps, auto_continue=args.auto)


if __name__ == "__main__":
    main() <|MERGE_RESOLUTION|>--- conflicted
+++ resolved
@@ -23,12 +23,8 @@
 
 # Import core modules
 from core.agent import SimpleAgent
-<<<<<<< HEAD
 from core.config import OPENAI_API_KEY, MAX_STEPS, API_PROVIDER, API_BASE_URL
-=======
-from core.config import OPENAI_API_KEY, MAX_STEPS
 from core.version import AGENT_VERSION
->>>>>>> a490ba7a
 
 # Initialize commands
 commands.init()
