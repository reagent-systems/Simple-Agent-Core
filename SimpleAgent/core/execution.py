--- conflicted
+++ resolved
@@ -222,34 +222,6 @@
                 mapped_args = self._map_function_parameters(function_to_call, function_args)
                 function_response = function_to_call(**mapped_args)
                 print(f"📊 Function result: {function_response}")
-<<<<<<< HEAD
-            except UnboundLocalError as e:
-                if "stop_words" in str(e) and function_name == "text_analysis":
-                    print(f"⚠️ Warning: text_analysis command has a scoping issue with 'stop_words' variable")
-                    print(f"   This occurs when 'summary' analysis is requested without 'keywords' analysis")
-                    print(f"   Retrying with both 'keywords' and requested analysis types...")
-                    
-                    # Fix the issue by ensuring keywords analysis is included
-                    if 'analysis_types' in function_args:
-                        analysis_types = function_args['analysis_types']
-                        if 'keywords' not in analysis_types:
-                            function_args['analysis_types'] = ['keywords'] + analysis_types
-                            print(f"   Modified analysis_types to: {function_args['analysis_types']}")
-                            
-                    # Retry the function call
-                    try:
-                        # Re-apply parameter mapping after modifying analysis_types
-                        mapped_args = self._map_function_parameters(function_to_call, function_args)
-                        function_response = function_to_call(**mapped_args)
-                        print(f"📊 Function result (retry): {function_response}")
-                    except Exception as retry_e:
-                        print(f"❌ Retry failed: {str(retry_e)}")
-                        function_response = f"Error in {function_name}: {str(retry_e)}"
-                else:
-                    print(f"❌ UnboundLocalError in {function_name}: {str(e)}")
-                    function_response = f"Error in {function_name}: {str(e)}"
-=======
->>>>>>> f6197e09
             except Exception as e:
                 print(f"❌ Error executing {function_name}: {str(e)}")
                 function_response = f"Error in {function_name}: {str(e)}"
